--- conflicted
+++ resolved
@@ -75,14 +75,7 @@
 
     def I(self, t):
         """Injected current as a function of time in nA/cm^2. """
-<<<<<<< HEAD
         return self.inject_current * (self.inj_start_time < t and t < self.inj_end_time)
-=======
-        # return 20
-        return 20 * (1 < t and t < 1.5) + 100*(t>10.5 and t < 11)
-        # return 10*(t>100) - 10*(t>200) + 35*(t>300) - 35*(t>400)
-
->>>>>>> a23420d5
 
     def diff_eq(self):
         """Returns function f such that the differential equations can be described as x' = f(t, x),
