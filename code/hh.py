## Class HodgkinHuxley implementing functions for setting all variables,
## and for creating, solving and plotting the corresponding
## differential equation (of the Hodgkin-Huxley model).

import numpy as np
import matplotlib.pyplot as plt
import tools

class HodgkinHuxley:
    """
    Class which stores parameters of HH model.

    Attributes:
    C_m: Membrane capacitance (uF/cm^2)
    V_eq: Equilibrium potential (mV)
    V0: Applied voltage at starting time (mV)
    n0: Initial probability of K gate being open
    m0: Initial probability of Na gate being open
    h0: Initial probability of Na gate being inactivated
    V_Na, v_K, v_L: Reverse potential of Na / K / leakage channel (mV)
    g_Na, g_K, g_L: Maximum Na / K / leakage conductance (mS/cm^2)
    a: diameter of fibre (10^-3 cm)
    R_m: Membrane resting resistance (10^3 Ohm cm^2)
    R_c: axoplasm resistivity (Ohm cm)

    phi: Factor for temperature correction
    a_n, a_m, a_h: Opening rate of m, n, h gates (ms)^-1
    b_n, b_m, b_h: Closing rate om m, n, h gates (ms)^-1
    """
    def __init__(self, T=6.3):
        """Initialises variables of model, takes temperature as input with T = 6.3 as standard temperature."""
        self.C_m = 1
        self.V_eq = -65
        self.n0 = 0.317
        self.m0 = 0.05
        self.h0 = 0.6
        self.V0 = -0.1 # Small negative displacement is needed for dynamic model
        self.V_Na =  50 - self.V_eq
        self.V_K = -77 - self.V_eq
        self.V_L = -54.4 - self.V_eq
        self.g_Na = 120
        self.g_K = 36
        self.g_L = 0.3
        self.a = 25 # 23.8 original HH article, 25 according to book
        self.R_m = 1
        self.R_c = 30 # 35.4 original HH article, 30 book

        # Space constant (cm^2) and time constant (ms).
        self.spc = self.R_m * self.a / (2 * self.R_c)
        self.tc = self.R_m * self.C_m

        # Set parameters that can be changed by GUI.
        self.run_time = 10
        self.quick = False
        self.num_method_time_steps = 0.0001

        # Set parameters that can be changed by GUI and are meant for simulating
        # one aciton potential.
        self.temperature = T
        self.inject_current = 20
        self.inj_start_time = 3
        self.inj_end_time = 4

        # Calculate factor for temperature correction which is used for opening and closing rates.
<<<<<<< HEAD
        self.phi = 3 ** ((T - 6.3) / 10)
        self.a_n = lambda V : self.phi * (0.01 * (10 - V) / (np.exp((10 - V)/10) - 1))
        self.a_m = lambda V : self.phi * (0.1 * (25 - V) / (np.exp((25 - V)/10) - 1))
        self.a_h = lambda V : self.phi * 0.07 * np.exp(-V/20)
        self.b_n = lambda V : self.phi * 0.125 * np.exp(-V/80)
        self.b_m = lambda V : self.phi * 4 * np.exp(-V/18)
        self.b_h = lambda V : self.phi / (np.exp((30 - V)/10) + 1)

        # Ionic current functions
=======
        self.phi = 3 ** ((self.temperature - 6.3) / 10)
        self.a_n = lambda V : self.phi * (0.01 * (-V + self.V_eq + 10) / (np.exp((-V + self.V_eq + 10)/10) - 1))
        self.a_m = lambda V : self.phi * (0.1 * (-V + self.V_eq + 25) / (np.exp((-V + self.V_eq + 25)/10) - 1))
        self.a_h = lambda V : self.phi * 0.07 * np.exp((-V + self.V_eq)/20)
        self.b_n = lambda V : self.phi * 0.125 * np.exp((-V + self.V_eq)/80)
        self.b_m = lambda V : self.phi * 4 * np.exp((-V + self.V_eq)/18)
        self.b_h = lambda V : self.phi / (np.exp(((-V + self.V_eq) + 30)/10) + 1)
>>>>>>> fa54b118
        self.I_L = lambda V : self.g_L * (V - self.V_L)
        self.I_K = lambda V, n :  self.g_K * n ** 4 * (V - self.V_K)
        self.I_Na = lambda V, m, h : self.g_Na * m ** 3 * h * (V - self.V_Na)
        self.I_ion = lambda V, n, m, h : self.I_K(V, n) + self.I_Na(V, m, h) + self.I_L(V)

        # Results, to be plotted...
        self.results = ([], [])

    def I(self, t):
<<<<<<< HEAD
        """Injected current as a function of time in uA/cm^2. """
        return 20 * (3 < t < 4)

=======
        """Injected current as a function of time in nA/cm^2. """
        return self.inject_current * (self.inj_start_time < t and t < self.inj_end_time)
>>>>>>> fa54b118

    def diff_eq(self):
        """Returns function f such that the differential equations can be described as x' = f(t, x),
        where x = [V, n, m, h]."""
        def f(t, x):
            V, n, m, h = x
            y = np.zeros(4)
            y[0] = (self.I(t) - self.I_ion(V, n, m, h)) / self.C_m
            y[1] = self.a_n(V) * (1 - n) - self.b_n(V) * n
            y[2] = self.a_m(V) * (1 - m) - self.b_m(V) * m
            y[3] = self.a_h(V) * (1 - h) - self.b_h(V) * h
            return y
        return f

<<<<<<< HEAD
    def diff_eq_dynamic(self, c):
        """Returns function f such that the differential equations can be described as x' = f(t, x),
        where x = [V, W, n, m, h]. W is a substitution variable for dV/dt. """
        def f(t, x):
            V, W, n, m, h = x
            y = np.zeros(5)
            y[0] = W
            y[1] = (c ** 2 / self.spc) * (self.tc * W + self.R_m * self.I_ion(V, n, m, h))
            y[2] = self.a_n(V) * (1 - n) - self.b_n(V) * n
            y[3] = self.a_m(V) * (1 - m) - self.b_m(V) * m
            y[4] = self.a_h(V) * (1 - h) - self.b_h(V) * h
            return y
        return f

    def solve_model(self, h, t, quick=False):
        """Solves the model using RK4 with step size h, for time (at least) t. 
        If quick parameter is true then forward Euler is used."""
=======
    def set_temperature(self, T):
        """Setter for the temperature of the model."""
        self.temperature = T
        self.phi = 3 ** ((self.temperature - 6.3) / 10)
        self.a_n = lambda V : self.phi * (0.01 * (-V + self.V_eq + 10) / (np.exp((-V + self.V_eq + 10)/10) - 1))
        self.a_m = lambda V : self.phi * (0.1 * (-V + self.V_eq + 25) / (np.exp((-V + self.V_eq + 25)/10) - 1))
        self.a_h = lambda V : self.phi * 0.07 * np.exp((-V + self.V_eq)/20)
        self.b_n = lambda V : self.phi * 0.125 * np.exp((-V + self.V_eq)/80)
        self.b_m = lambda V : self.phi * 4 * np.exp((-V + self.V_eq)/18)
        self.b_h = lambda V : self.phi / (np.exp(((-V + self.V_eq) + 30)/10) + 1)
        self.I_L = lambda V : self.g_L * (V - self.V_L)
        self.I_K = lambda V, n :  self.g_K * n ** 4 * (V - self.V_K)
        self.I_Na = lambda V, m, h : self.g_Na * m ** 3 * h * (V - self.V_Na)

    def set_run_time(self, time):
        """Setter for the run time of the model."""
        self.run_time = time

    def set_injection_data(self, inj_current, inj_start, inj_end):
        """Setter for inject_current, inj_start_time, inj_end_time."""
        self.inject_current = inj_current
        self.inj_start_time = inj_start
        self.inj_end_time = inj_end

    def set_num_method(self, quick, steps):
        """Setter for numerical method (quick=False --> RK4, quick=True --> Forward Euler)
        and for time steps used by that method."""
        self.quick = quick
        self.num_method_time_steps = steps

    def solve_model(self, h=None, t=None, quick=None):
        """Solves the model using RK4 with step size h, for time (at least) t.
        If quick paramter is true then forward Euler is used."""
        # Default values for parameters.
        if h is None:
            h = self.num_method_time_steps
        if t is None:
            t = self.run_time
        if quick is None:
            quick = self.quick

        # Calculate number of steps, differential equation and solve it.
>>>>>>> fa54b118
        N = np.int(np.ceil(t/h))
        f = self.diff_eq()
        y0 = np.array([0, self.n0, self.m0, self.h0])
        if quick:
            sol = tools.fe(f, 0, y0, h, N)
        else:
            sol = tools.rk4(f, 0, y0, h, N)
        return sol
    
    def solve_dynamic_model(self, h, t, c, quick=False):
        """Solves dynamic model using RK4 with step size h, for time (at least) t.
        If quick parameter is true then forward Euler is used.
        K is a guess for the constant K from which the propagation speed can be determined."""
        # Determine good guess for (dV/dt) at t=0. mu is the positive solution of the equation
        # mu^2 - K mu - K g_0 / C_m = 0. 
        mu, _ = tools.solve_quadratic(self.spc / c ** 2, - self.tc, -1)

        N = np.int(np.ceil(t/h))
        f = self.diff_eq_dynamic(c)
        y0 = np.array([self.V0, mu * self.V0, self.n0, self.m0, self.h0])
        if quick:
            sol = tools.fe(f, 0, y0, h, N)
        else:
            sol = tools.rk4(f, 0, y0, h, N)

        self.results = sol
        return sol
    
    def find_speed(self, c_low, c_high, h, t, n, quick=False):
        """Finds propagation speed by calculating solution for guesses of c
        and then using bisection.
        NB Unit of c is cm/ms or dam/s. 
        """
        def g(c):
            # Will most likely have NaN values due to overflow, want to find 
            # last non-NaN value. 
            _, y = self.solve_dynamic_model(h, t, c, quick)
            i = 1
            while np.isnan(y[-i, 0]):
                i += 1
            return y[-i, 0]

<<<<<<< HEAD
        return tools.bisect(g, c_low, c_high, n)
=======
    def plot_results(self):
        """This function plots the results of an action potential plot."""
        t, y = self.results
        assert len(t) == len(y[:,0])
        title = (f"One neuron action potential. Voltage plotted against "
        f"time, using temperature {self.temperature} degrees, "
        f"injecting {self.inject_current} mV current "
        f"from {self.inj_start_time} ms to {self.inj_end_time} ms. "
        f"Numerical method {'Runge-Kutta-4' if self.quick == 0 else 'Forward-Euler'} "
        f"with time steps {self.num_method_time_steps}.")

        plt.title(title, wrap=True)
        plt.xlabel("Time (ms)")
        plt.ylabel("Voltage (mV)")
        plt.plot(t, y[:,0], c='red')
        plt.show()
>>>>>>> fa54b118
<|MERGE_RESOLUTION|>--- conflicted
+++ resolved
@@ -56,48 +56,17 @@
 
         # Set parameters that can be changed by GUI and are meant for simulating
         # one aciton potential.
-        self.temperature = T
+        self.set_temperature(T)
         self.inject_current = 20
         self.inj_start_time = 3
         self.inj_end_time = 4
 
-        # Calculate factor for temperature correction which is used for opening and closing rates.
-<<<<<<< HEAD
-        self.phi = 3 ** ((T - 6.3) / 10)
-        self.a_n = lambda V : self.phi * (0.01 * (10 - V) / (np.exp((10 - V)/10) - 1))
-        self.a_m = lambda V : self.phi * (0.1 * (25 - V) / (np.exp((25 - V)/10) - 1))
-        self.a_h = lambda V : self.phi * 0.07 * np.exp(-V/20)
-        self.b_n = lambda V : self.phi * 0.125 * np.exp(-V/80)
-        self.b_m = lambda V : self.phi * 4 * np.exp(-V/18)
-        self.b_h = lambda V : self.phi / (np.exp((30 - V)/10) + 1)
-
-        # Ionic current functions
-=======
-        self.phi = 3 ** ((self.temperature - 6.3) / 10)
-        self.a_n = lambda V : self.phi * (0.01 * (-V + self.V_eq + 10) / (np.exp((-V + self.V_eq + 10)/10) - 1))
-        self.a_m = lambda V : self.phi * (0.1 * (-V + self.V_eq + 25) / (np.exp((-V + self.V_eq + 25)/10) - 1))
-        self.a_h = lambda V : self.phi * 0.07 * np.exp((-V + self.V_eq)/20)
-        self.b_n = lambda V : self.phi * 0.125 * np.exp((-V + self.V_eq)/80)
-        self.b_m = lambda V : self.phi * 4 * np.exp((-V + self.V_eq)/18)
-        self.b_h = lambda V : self.phi / (np.exp(((-V + self.V_eq) + 30)/10) + 1)
->>>>>>> fa54b118
-        self.I_L = lambda V : self.g_L * (V - self.V_L)
-        self.I_K = lambda V, n :  self.g_K * n ** 4 * (V - self.V_K)
-        self.I_Na = lambda V, m, h : self.g_Na * m ** 3 * h * (V - self.V_Na)
-        self.I_ion = lambda V, n, m, h : self.I_K(V, n) + self.I_Na(V, m, h) + self.I_L(V)
-
         # Results, to be plotted...
         self.results = ([], [])
 
     def I(self, t):
-<<<<<<< HEAD
-        """Injected current as a function of time in uA/cm^2. """
-        return 20 * (3 < t < 4)
-
-=======
         """Injected current as a function of time in nA/cm^2. """
         return self.inject_current * (self.inj_start_time < t and t < self.inj_end_time)
->>>>>>> fa54b118
 
     def diff_eq(self):
         """Returns function f such that the differential equations can be described as x' = f(t, x),
@@ -112,7 +81,6 @@
             return y
         return f
 
-<<<<<<< HEAD
     def diff_eq_dynamic(self, c):
         """Returns function f such that the differential equations can be described as x' = f(t, x),
         where x = [V, W, n, m, h]. W is a substitution variable for dV/dt. """
@@ -127,23 +95,21 @@
             return y
         return f
 
-    def solve_model(self, h, t, quick=False):
-        """Solves the model using RK4 with step size h, for time (at least) t. 
-        If quick parameter is true then forward Euler is used."""
-=======
     def set_temperature(self, T):
         """Setter for the temperature of the model."""
         self.temperature = T
-        self.phi = 3 ** ((self.temperature - 6.3) / 10)
-        self.a_n = lambda V : self.phi * (0.01 * (-V + self.V_eq + 10) / (np.exp((-V + self.V_eq + 10)/10) - 1))
-        self.a_m = lambda V : self.phi * (0.1 * (-V + self.V_eq + 25) / (np.exp((-V + self.V_eq + 25)/10) - 1))
-        self.a_h = lambda V : self.phi * 0.07 * np.exp((-V + self.V_eq)/20)
-        self.b_n = lambda V : self.phi * 0.125 * np.exp((-V + self.V_eq)/80)
-        self.b_m = lambda V : self.phi * 4 * np.exp((-V + self.V_eq)/18)
-        self.b_h = lambda V : self.phi / (np.exp(((-V + self.V_eq) + 30)/10) + 1)
+        self.phi = 3 ** ((T - 6.3) / 10)
+        self.a_n = lambda V : self.phi * (0.01 * (10 - V) / (np.exp((10 - V)/10) - 1))
+        self.a_m = lambda V : self.phi * (0.1 * (25 - V) / (np.exp((25 - V)/10) - 1))
+        self.a_h = lambda V : self.phi * 0.07 * np.exp(-V/20)
+        self.b_n = lambda V : self.phi * 0.125 * np.exp(-V/80)
+        self.b_m = lambda V : self.phi * 4 * np.exp(-V/18)
+        self.b_h = lambda V : self.phi / (np.exp((30 - V)/10) + 1)
+
         self.I_L = lambda V : self.g_L * (V - self.V_L)
         self.I_K = lambda V, n :  self.g_K * n ** 4 * (V - self.V_K)
         self.I_Na = lambda V, m, h : self.g_Na * m ** 3 * h * (V - self.V_Na)
+        self.I_ion = lambda V, n, m, h : self.I_K(V, n) + self.I_Na(V, m, h) + self.I_L(V)
 
     def set_run_time(self, time):
         """Setter for the run time of the model."""
@@ -173,7 +139,6 @@
             quick = self.quick
 
         # Calculate number of steps, differential equation and solve it.
->>>>>>> fa54b118
         N = np.int(np.ceil(t/h))
         f = self.diff_eq()
         y0 = np.array([0, self.n0, self.m0, self.h0])
@@ -215,10 +180,8 @@
             while np.isnan(y[-i, 0]):
                 i += 1
             return y[-i, 0]
-
-<<<<<<< HEAD
         return tools.bisect(g, c_low, c_high, n)
-=======
+        
     def plot_results(self):
         """This function plots the results of an action potential plot."""
         t, y = self.results
@@ -234,5 +197,4 @@
         plt.xlabel("Time (ms)")
         plt.ylabel("Voltage (mV)")
         plt.plot(t, y[:,0], c='red')
-        plt.show()
->>>>>>> fa54b118
+        plt.show()