--- conflicted
+++ resolved
@@ -79,14 +79,9 @@
         return sol
 
 x = HodgkinHuxley()
-<<<<<<< HEAD
-t, y = x.solve_model(0.0001, 40)
-plt.plot(t, y[:,0])
-=======
 t, y = x.solve_model(0.0001, 20, True)
 plt.plot(t, y[:,0], label="FE")
 t, y = x.solve_model(0.0001, 20, False)
 plt.plot(t, y[:,0], label="RK4")
 plt.legend()
->>>>>>> 0172c228
 plt.show()