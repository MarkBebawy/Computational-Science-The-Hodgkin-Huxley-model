--- conflicted
+++ resolved
@@ -25,11 +25,7 @@
         strength = max(strength, 0)
         duration = max(duration, 0)
         def I(t):
-<<<<<<< HEAD
             return strength*(self.start_time < t < self.start_time + duration)
-=======
-            return strength * (self.start < t < self.start + duration)
->>>>>>> 53e5a429
         return I
 
 
@@ -159,20 +155,10 @@
                 durations_list.append(durations)
         self.results = (temperatures, durations_list)
 
-<<<<<<< HEAD
-model = hh.HodgkinHuxley()
-model.quick = True
-TE = TempExperiment(model=model)
-#TE.run()
-TE.load_csv("testfile")
-TE.plot()
-plt.show()
-=======
 if __name__ == "__main__":
     model = hh.HodgkinHuxley()
     model.quick = True
     TE = TempExperiment(model=model)
     TE.load_csv("testfile")
     TE.plot()
-    plt.show()
->>>>>>> 53e5a429
+    plt.show()