## ParamExperiment class for running experiments by changing
## a certain parameter, using current injection parameters
## from CurrentParameters class.

import matplotlib.pyplot as plt
import numpy as np
import hh
import csv
import os

class CurrentParameters:
    """Object to store parameters of and generate a normally distributed current function.
    This current function returns the strength from a start time for certain duration and
    returns 0 outside that interval. The current strength (I) and duration (T) are both
    normally distributed."""
    def __init__(self, Imean = 20, Ivar = 3, Tmean = 1, Tvar = 0.5, start_time=0):
        """Store current paramters in object.
        Parameters:
        - Imean: mean current strength,
        - Ivar: variance of current strength,
        - Tmean: mean injection time,
        - Tvar: time variance
        - start_time: starting injection time
        """
        self.set_curr_data(Imean, Ivar, Tmean, Tvar, start_time)

    def genCurrent(self):
        """Return a current function with normally distributed time and strength."""
        strength = np.random.normal(self.Imean, self.Ivar)
        duration = np.random.normal(self.Tmean, self.Tvar)

        # Only allow non-negative strength and duration.
        strength = max(strength, 0)
        duration = max(duration, 0)
        def I(t):
            return strength*(self.start_time < t and t < self.start_time + duration)
        return I

    def set_curr_data(self, Imean, Ivar, Tmean, Tvar, start):
        """Setter for all instance variables."""
        assert Imean >= 0
        assert Ivar >= 0
        assert Tmean >= 0
        assert Tvar >= 0
        assert start_time >= 0

        self.Imean = Imean
        self.Ivar = Ivar
        self.Tmean = Tmean
        self.Tvar = Tvar
        self.start_time = start

class ParamExperiment:
    """Experiment class that tests the effect of a given paramter on action potential duration.
        Makes use of normally distributed current."""
    def __init__(self, update_param, min_param=6.3, max_param=46.3, param_steps=10, model=hh.HodgkinHuxley(), tol=0.5, currentPar=None):
        """Initialize values used experiment.
        Parameters:
        - update_param:
            function that updates the desired paramater (takes HodgkinHuxley and param value)
        - min_param, max_param, param_steps:
            Used for parameter range in which to test.
        - model:
            model of neuron (Hodgkin Huxley)
        - tol:
            tolerance used to distinguish from resting potential.
            We consider the range [-tol, +tol] to be resting potential
        - currentPar:
            class containing current injection parameters."""
        self.min_param = min_param
        self.max_param = max_param
        self.update_param = update_param
        self.param_steps = param_steps
        self.model = model
        self.tol = tol
        self.results = ([],[])

        if currentPar is None:
            self.currentPar = CurrentParameters()
        else:
            self.currentPar = currentPar

    def run(self, num_expr=3, savefile=None):
        """This function runs the Hodgkin-Huxley model for different parameter values
        and measures the time it takes to finish a single action potential."""
        param_range = np.linspace(self.min_param, self.max_param, self.param_steps)
        print(f"Running action potential for param_range: {param_range}")

        # durations_list should be a 2d array with multiple values for each parameter.
        durations_list = []
        model = self.model
        rest_pot = model.V_eq

        # Determine AP duration for each parameter
        for val in param_range:
            print(f"Running value: {val} ...")
            self.update_param(model, val)
            durations = []

            # Run each parameter multiple times, for statistical confidence.
            for i in range(num_expr):
                model.I = self.genCurrent()
                t, y = model.solve_model()
                volts = y[:,0]
                duration = self.determineDuration(t, volts, rest_pot)
                durations.append(duration)
            durations_list.append(durations)

        assert len(param_range) == len(durations_list)
        self.results = (param_range, durations_list)
        if savefile:
            self.store_csv(savefile)
        return self.results

    def genCurrent(self):
        """Return current with stored paramters"""
        return self.currentPar.genCurrent()

    def determineDuration(self, t, volts, V_eq):
        """Determine timespan during which volts is outside resting potential.
        We look for the difference between first and last time the voltage is in resting potential.
        Resting potential is defined as [V_eq - tol, V_eq + tol].
        The tolerance is stored in the experiment class."""
        assert len(volts) == len(t)
        start_index = -1
        end_index = -1
        tol = self.tol
        assert tol > 0

        for index, v in enumerate(volts):
            # Distance from action potential, end_index is increased until
            # returning to resting potential and not leaving resting potential
            # for the rest of the running time.
            dist = np.abs(v)
            if dist > tol:
                end_index = index

                # If this time step is the first time outside resting potential,
                # then action potential is starting now.
                if start_index == -1:
                    start_index = index

        # If end_index is still -1, no action potential was reached.
        if end_index == -1:
            return 0
        else:
            return t[end_index] - t[start_index]

    def set_param_exp_data(self, min_param, max_param, steps, eps, model):
        """This function sets the parameter experiment variables."""
        self.min_param = min_param
        self.max_param = max_param
        self.param_steps = steps
        self.tol = eps
        self.model = model

    def plot(self, title="", xlabel="", ylabel="", param_name="", poly_range = []):
        """Plots the values stored: duration of action potential against
        a given parameter.
        Poly_range a list of degrees. For each one, a polynomial of that degree will be fitted through results and plotted. """
        if title == "":
            title = (f"Duration of action potential plotted against {param_name}. "
                     f"Injected normal distributed current with mean of {self.currentPar.Imean} mV "
                     f"for normal distributed duration with mean {self.currentPar.Tmean} ms. Standard deviations "
                     f"{self.currentPar.Ivar} and {self.currentPar.Tvar} respectively.")

        # Retrieve results
        param_range, durations_list = self.results
        assert len(param_range) == len(durations_list)

        # Format results for plt.scatter
        x = []
        y = []
        for durations, param_val in zip(durations_list, param_range):
            for duration in durations:
                x.append(param_val)
                y.append(duration)
        # Fit and plot polynomials
        for degree in poly_range:
            pol = self.fit_poly(degree=degree)
            pol_y = pol(np.array(x))
            plt.plot(x,pol_y, label=f"Degree: {degree}")

        plt.title(title, wrap=True)
        plt.xlabel(xlabel)
        plt.ylabel(ylabel)
        plt.scatter(x, y, label="Measured data", c="black")
        plt.legend()
        plt.show()

    def store_csv(self, file_name):
        """Stores results in csv file.
        File format:
         - column 0: parameter value
         - column > 0: AP durations"""
        param_range, durations_list = self.results
        assert len(param_range) == len(durations_list)
        with open(file_name, 'w', newline='') as csvfile:
            writer = csv.writer(csvfile)
            for val, ap in zip(param_range, durations_list):
                writer.writerow([val, *ap])

    def load_csv(self, file_name):
        """Loads results from csv file.
        File format:
         - column 0: parameter value
         - column > 0: AP durations"""
        assert os.path.isfile(file_name)

        param_range = []
        durations_list = []
        with open(file_name, newline='') as csvfile:
            reader = csv.reader(csvfile)
            for row in reader:
                param_range.append(float(row[0]))
                durations = list(map(float, row[1:]))
                durations_list.append(durations)

        assert len(param_range) == len(durations_list)
        self.results = (param_range, durations_list)

    def fit_poly(self, degree):
        """Fits a polynomial of a given degree through data.
        Returns polynomial object"""
        # Format results for polynomial fit
        param_range, durations_list = self.results
        x = []
        y = []
        for durations, param_val in zip(durations_list, param_range):
            for duration in durations:
                x.append(param_val)
                y.append(duration)
        return np.polynomial.Polynomial.fit(x,y,degree)

    def fit_degree(self):
        """Fits formula of form y = c*x^n.
        All values must be greater than 0 or None will be returned."""
        # Format results for polynomial fit
        param_range, durations_list = self.results
        x = []
        y = []
        for durations, param_val in zip(durations_list, param_range):
            for duration in durations:
                x.append(param_val)
                y.append(duration)

        # Take log and return if 0
        if 0 in x or 0 in y:
            return 0,0
        x = np.array(x)
        y = np.array(y)
        lx = np.log(x)
        ly = np.log(y)

        # By assumption log(y) = n log(x) + log(c)
        coefs = np.polyfit(x,y,1)

        # Return n, c
        return coefs[0], np.exp(coefs[1])


class TempExperiment(ParamExperiment):
    """Class for an experiment measuring the effect of Temperature of action potential duration.
    Uses Hodgekin Huxely model of a neuron and measures a single action potential at a time.
    Has file management functions and a plot function."""
    def __init__(self, min_temp=6.3, max_temp=46.3, temp_steps=10, model=hh.HodgkinHuxley(), tol=0.5, currentPar=None):
        """Initialize values used experiment.
        Parameters:
        - minTemp, maxTemp, tempsteps:
            Used for temperature range in which to test.
        - model:
            model of neuron (HodgkinHuxley object)
        - tol:
            tolerance used to distinguish from resting potential.
            Given equilibrium optential Ve, we consider the range [V - tol, V + tol] to be resting potential
        - currentPar:
            object containing current injection parameters."""
        def update_func(neuron, value):
            neuron.set_temperature(value)
        super().__init__(update_func, min_param=min_temp, max_param=max_temp, param_steps=temp_steps, \
            model=model, tol=tol, currentPar=currentPar)

    def set_temp_exp_data(self, min_temp, max_temp, steps, eps, model, curr_params):
        """This function sets/updates the temperature experiment variables."""
        self.min_param = min_temp
        self.max_param = max_temp
        self.param_steps = steps
        self.tol = eps
        self.model = model
        self.currentPar = curr_params

    def plot(self, title="", xlabel="Temperature (degrees celsius)", ylabel="Action potential duration (ms)", poly_range=[]):
        """Plots the values stored: duration of action potential against
        temperature.
        Poly_range a list of degrees. For each one, a polynomial of that degree will be fitted through results and plotted. """
        if title == "":
            title = (f"Duration of action potential plotted against temperature. "
                     f"Injected normal distributed current with mean of {self.currentPar.Imean} mV "
                     f"for normal distributed duration with mean {self.currentPar.Tmean} ms. Standard deviations "
                     f"{self.currentPar.Ivar} and {self.currentPar.Tvar} respectively.")

<<<<<<< HEAD
        super().plot( title=title, xlabel=xlabel, ylabel=ylabel, poly_range=poly_range)


if __name__ == "__main__":

    model = hh.HodgkinHuxley()
    model.quick=True
    model.run_time=30
    model.num_method_time_steps=0.001
    TE=TempExperiment(model=model)
    TE.run(num_expr=8)
    TE.plot(poly_range=[1,2,3])
=======
        super().plot( title=title, xlabel=xlabel, ylabel=ylabel, poly_range=poly_range)
>>>>>>> 63c76109
<|MERGE_RESOLUTION|>--- conflicted
+++ resolved
@@ -299,19 +299,4 @@
                      f"for normal distributed duration with mean {self.currentPar.Tmean} ms. Standard deviations "
                      f"{self.currentPar.Ivar} and {self.currentPar.Tvar} respectively.")
 
-<<<<<<< HEAD
-        super().plot( title=title, xlabel=xlabel, ylabel=ylabel, poly_range=poly_range)
-
-
-if __name__ == "__main__":
-
-    model = hh.HodgkinHuxley()
-    model.quick=True
-    model.run_time=30
-    model.num_method_time_steps=0.001
-    TE=TempExperiment(model=model)
-    TE.run(num_expr=8)
-    TE.plot(poly_range=[1,2,3])
-=======
-        super().plot( title=title, xlabel=xlabel, ylabel=ylabel, poly_range=poly_range)
->>>>>>> 63c76109
+        super().plot( title=title, xlabel=xlabel, ylabel=ylabel, poly_range=poly_range)