## Class ValidationExperiment: for experiment verification, by showing
## that our model obeys the all-or-nothing principle: amount of injected
## current only affects if there is an action potential or not.
## Injecting current above a certain threshold starts an action potential,
## for which the voltage peak stays constant when injecting more current.

import matplotlib.pyplot as plt
import numpy as np
import hh
import csv
import os

class ValidationExperiment:
    """Tests the response of a neuron against different injected current strengths.
    This should look similair to a step function."""
    def __init__(self, current_duration=0.5, current_range=np.linspace(0,60,15), model=hh.HodgkinHuxley()):
        """Initialize validation experiment.
        Paramters:
        - current_duration:
            duration for which current will be injected 
        - current_range:
            range of rates at which current is injected. Should be lower than the peak value.
        - model:
            Hodgkin Huxley model of a neuron.
            Contains time and number of steps used in the numerical method (and which to use)."""
        self.current_duration = current_duration
        self.current_range = current_range
        self.model = model

    def run(self):
        """Runs the validation experiment."""
        print(f"Injecting currents: {self.current_range}")
        model = self.model
        maxima = []

        # For each voltage, solve model and append peak voltage to maxima.
        for inj_voltage in self.current_range:
            print(f"Injecting {inj_voltage}...")
            model.set_injection_data(inj_voltage, 0, self.current_duration)

            t, y = model.solve_model()
            cell_voltage = y[:,0]
            max_voltage = max(cell_voltage)
            maxima.append(max_voltage)

        self.maxima = maxima
        return maxima

    def plot(self, title="", xlabel="Injected current (mV)", ylabel="Voltage peak (mV)"):
        """Plots the values stored: voltage peak against injected current strength."""
        if title == "":
            title = (f"Voltage peak (with injecting current for {self.current_duration} ms) "
                      "plotted against injected current strength")
        maxima = self.maxima
        current_range = self.current_range
        assert len(maxima) == len(current_range)

        plt.title(title, wrap=True)
        plt.xlabel(xlabel)
        plt.ylabel(ylabel)

        # Make point above a certain value green.
        # This helps illustrate the jump.
        cutoff = 40
        colorvec = ['green' if val > cutoff else 'red' for val in maxima]
        plt.scatter(current_range, maxima, c=colorvec)
        plt.show()

    def store_csv(self, file_name):
        """Stores results in csv file."""
        maxima = self.maxima
        current_range = self.current_range
        assert len(current_range) == len(maxima)

        with open(file_name, 'w', newline='') as csvfile:
            writer = csv.writer(csvfile)
            for c, m  in zip(current_range, maxima):
                writer.writerow([c, m])

    def load_csv(self, file_name):
        """Loads results from csv file."""
        current_range = []
        maxima = []

        assert os.path.isfile(file_name)
        with open(file_name, newline='') as csvfile:
            reader = csv.reader(csvfile)
            for row in reader:
                current_range.append(float(row[0]))
                maxima.append(float(row[1]))

        assert len(maxima) == len(current_range)
        self.maxima = maxima
<<<<<<< HEAD
        self.current_range = current_range
=======
        self.current_range = current_range

if __name__ == "__main__":
    model = hh.HodgkinHuxley(T=6.3)
    model.run_time=10
    model.quick=True
    current_range = np.linspace(0,45,20)
    VE = ValidationExperiment(model=model, current_range=current_range)
    VE.run()
    VE.plot()
>>>>>>> bc2c8dda
<|MERGE_RESOLUTION|>--- conflicted
+++ resolved
@@ -17,7 +17,7 @@
         """Initialize validation experiment.
         Paramters:
         - current_duration:
-            duration for which current will be injected 
+            duration for which current will be injected
         - current_range:
             range of rates at which current is injected. Should be lower than the peak value.
         - model:
@@ -91,17 +91,4 @@
 
         assert len(maxima) == len(current_range)
         self.maxima = maxima
-<<<<<<< HEAD
-        self.current_range = current_range
-=======
-        self.current_range = current_range
-
-if __name__ == "__main__":
-    model = hh.HodgkinHuxley(T=6.3)
-    model.run_time=10
-    model.quick=True
-    current_range = np.linspace(0,45,20)
-    VE = ValidationExperiment(model=model, current_range=current_range)
-    VE.run()
-    VE.plot()
->>>>>>> bc2c8dda
+        self.current_range = current_range